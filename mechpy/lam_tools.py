"""All mechanical and thermal properties assume that x- and y-axes are in the
0- and 90-degree directions of the lamina, respectively. It is also assumed
that lamina are generally orthotropic.

See George Staab's 'Laminar Composites' for symbol conventions and
relevant equations."""

<<<<<<< HEAD
# TODO: create functions to import Lamina and Laminate properties from Nastran
# BDF
# TODO: create function to calculate failure indices for Laminate
=======
>>>>>>> 623f272a
# TODO: Update Laminate.pop(), reverse(), and sort()

import numpy as np
import math
import csv


class Lamina:
    """Individual lamina"""

    def __init__(self,
                 tk=0,
                 theta=0,
                 E11=0,
                 E22=0,
                 nu12=0,
                 G12=0,
                 a11=0,
                 a22=0,
                 b11=0,
                 b22=0):
        self.ID = 0
        self.tk = tk
        self.z = 0
        self.theta = 0  # theta is assumed to be in degrees
        self.E11 = E11
        self.E22 = E22
        self.nu12 = nu12
        self.G12 = G12
        self.alpha_k = np.array([[a11], [a22], [0]], dtype=float)
        self.beta_k = np.array([[b11], [b22], [0]], dtype=float)

        self.epsilon_k = np.array((3, 1))  # on-axis ply strains

    @property
    def theta_r(self):
        """self.theta in radians"""

        return math.radians(self.theta)

    @theta_r.setter
    def theta_r(self, new_theta_r):
        """Corrects self.theta if self.theta_r is changed"""

        self.theta = math.degrees(new_theta_r)

    @property
    def zk(self):
        """The upper boundary of the lamina"""

        return self.z + self.tk / 2

    @zk.setter
    def zk(self, new_zk):
        """Corrects z if zk is changed"""

        self.z = new_zk - self.tk / 2

    @property
    def zk1(self):
        """The lower boundary of the lamina"""

        return self.z - self.tk / 2

    @zk1.setter
    def zk1(self, new_zk1):
        """Corrects z if zk1 is changed"""

        self.z = new_zk1 + self.tk / 2

    @property
    def Qk(self):
        """The on-axis reduced stiffness matrix of the lamina in the lamina
        assuming plane stress only.

        See Staab section 3.2.3.1, Eq 3.9"""

        nu21 = self.nu12 * self.E22 / self.E11  # Staab Eq 3.2
        q11 = self.E11 / (1 - self.nu12 * nu21)
        q12 = self.nu12 * self.E22 / (1 - self.nu12 * nu21)
        q22 = self.E22 / (1 - self.nu12 * nu21)
        q66 = self.G12

        return np.array([[q11, q12, 0],
                         [q12, q22, 0],
                         [0, 0, q66]])

    @property
    def Qk_bar(self):
        """calculates the transformed reduced stiffness matrix of the lamina

        See Staab section 3.2.2."""

        return np.matmul(np.matmul(np.linalg.inv(self.T_s), self.Qk), self.T_e)

    @property
    def T_e(self):
        """The strain transformation matrix of the lamina for a given theta

        See Staab section 2.2.1, Eq 2.1"""

        m = math.cos(self.theta_r)
        n = math.sin(self.theta_r)

        return np.array([[m**2, n**2, m*n],
                         [n**2, m**2, -m*n],
                         [-2*m*n, 2*m*n, m**2 - n**2]])

    @property
    def T_s(self):  # should always be equal to T_e
        """The stress transformation matrix of the lamina for a given theta

        See Staab section 2.3, Eq 2.3"""

        m = math.cos(self.theta_r)
        n = math.sin(self.theta_r)

        return np.array([[m**2, n**2, 2*m*n],
                         [n**2, m**2, -2*m*n],
                         [-m*n, m*n, m**2 - n**2]])

    @property
    def Ak(self):
        """Calculate the A matrix for the lamina within it's laminate"""

        return self.Qk_bar * (self.zk - self.zk1)

    @property
    def Bk(self):
        """Calculate the B matrix for the lamina within it's laminate"""

        return (1 / 2) * self.Qk_bar * (self.zk**2 - self.zk1**2)

    @property
    def Dk(self):
        """Calculate the D matrix for the lamina within it's laminate"""

        return (1 / 3) * self.Qk_bar * (self.zk**3 - self.zk1**3)

    @property
    def isFullyDefined(self):
        """Checks if lamina is fully defined with proper attribute data
        types"""

        if self.tk == 0 or math.isnan(self.tk):
            raise TypeError("lamina.tk must be a non-zero number")
        elif math.isnan(self.theta):
            raise TypeError("lamina.theta must be a number (in degrees)")
        elif self.E11 == 0 or math.isnan(self.E11):
            raise TypeError("lamina.E11 must be a non-zero number")
        elif self.E22 == 0 or math.isnan(self.E22):
            raise TypeError("lamina.E22 must be a non-zero number")
        elif (self.nu12 <= 0 or self.nu12 > 1) or math.isnan(self.nu12):
            raise TypeError("""lamina.nu12 must be a non-zero number between
                            zero and 1""")
        elif self.G12 == 0 or math.isnan(self.G12):
            raise TypeError("lamina.G12 must be a non-zero number")
        else:
            return True


class Laminate(list):
    """Laminate list object made up of multiple plies of lamina

    Note that the stacking sequence is from the bottom of the laminate
    moving upward."""

    def __init__(self):
        """Initialize with a list of Lamina objects"""

        # preserve list __init__() and append with additional laminate
        # properties
        super().__init__()

        # create A, B, and D matrices
        self.A = np.zeros((3, 3))
        self.B = np.zeros((3, 3))
        self.D = np.zeros((3, 3))
        self.t = 0
        self.layup = []
        self.N_M = np.zeros((3, 1))  # mechanical running loads
        self.M_M = np.zeros((3, 1))  # mechanical running moments
        self._N_T = np.zeros((3, 1))  # thermal running loads
        self._M_T = np.zeros((3, 1))  # thermal running moments
        self._N_H = np.zeros((3, 1))  # hygral running loads
        self._M_H = np.zeros((3, 1))  # hygral running moments
        self.epsilon_0 = np.zeros((3, 1))  # midplane strains
        self.kappa_0 = np.zeros((3, 1))  # midplane curvatures
        self.dT = 0  # temperature delta
        self.M_bar = 0  # average moisture content

        # determine laminate properties for non-empty Laminate object
        if len(self) > 0:
            self.__lamUpdate_()

    def append(self, newPly):
        """Extended list.append() to update laminate properties on addition of
        new ply.

        Note: added plies are assumed to be placed on TOP SURFACE
        of existing laminate."""

        # preserve list.append() and extend to update effective laminate
        # properties when a new ply is added
        super().append(newPly)
        self.__lamUpdate_()

    def remove(self, ply):
        """Extended the list.remove() method to update the laminate when a
        ply is removed"""

        super().remove(ply)
        self.__lamUpdate_()

    def insert(self, ply):
        """Extended list.insert() to update laminate when a ply is inserted"""

        super().insert(ply)
        self.__lamUpdate_()

    def __lamUpdate_(self):
        """Updates the ply and laminate attributes based on laminate stackup"""

        # Checks to make sure all plies are fully defined Lamina objects
        for ply in self:
            if type(ply) != Lamina:
                raise TypeError("Laminates may only contain Lamina objects")
            elif ply.isFullyDefined:
                pass

        self.t = 0  # reset t
        self.layup = []  # reset layup

        for ply in self:
            ply.ID += 1  # assign ply.ID
            ply.z = self.t + ply.tk / 2  # calculate ply.z w.r.t bottom
            self.t += ply.tk  # calculate laminate thickness
            self.layup.append(ply.theta)  # add ply orientation to layup

        # recalculate z with respect to the laminate mid-plane
        for ply in self:
            ply.z -= self.t / 2

        # calculate A, B, and D matrices from individual ply matrix terms
        for ply in self:
            self.A += ply.Ak
            self.B += ply.Bk
            self.D += ply.Dk

        # calculate intermediate star and prime matrices
        A_star = np.linalg.inv(self.A)
        B_star = np.matmul(self.A_star, self.B)
        C_star = np.matmul(self.B, self.A_star)
        D_star = self.D - np.matmul(np.matmul(self.B, np.matmul(self.A_star,
                                                                self.B)))

        A_prime = A_star - np.matmul(B_star, np.matmul(np.linalg.inv(D_star),
                                                       C_star))
        B_prime = np.matmul(B_star, np.linalg.inv(D_star))
        C_prime = - np.matmul(np.linalg.inv(D_star), C_star)
        D_prime = np.linalg.inv(D_star)

        ABD_prime = np.r_[np.c_[A_prime, B_prime],
                          np.c_[C_prime, D_prime]]

        # calculate thermal and hygral loads
        for ply in self:
            self._N_T += np.matmul(ply.Qk_bar, ply.alpha_k) * self.dT * \
                ply.tk  # See Staab Eq 6.25
            self._M_T += np.matmul(ply.Qk_bar, ply.alpha_k) * self.dT * \
                ply.tk * ply.z  # See Staab Eq 6.26
            self._N_H += np.matmul(ply.Qk, ply.beta_k) * self.M_bar * \
                ply.tk  # See Staab Eq 6.29
            self._M_H += np.matmul(ply.Qk, ply.beta_k) * self.M_bar * \
                ply.tk * ply.z  # See Staab Eq 6.30

        # calculate total load (See Staab Eq 6.32)
        _N_hat = self.N_M + self._N_T + self._N_H
        _M_hat = self.M_M + self._M_T + self._M_H

        # calculate laminate midplane strains (See Staab Eq 6.35)
        self.epsilon_0, self.kappa_0 = np.vsplit(np.matmul(ABD_prime,
                                                           np.vstack(_N_hat,
                                                                     _M_hat,
                                                                     2)))

        # calculate on-axis ply strains and stresses (See Staab Eq 6.37-6.38)
        for ply in self:
            ply.epsilon_k = np.matmul(ply.T_e, (self.epsilon_0 + self.z *
                                                self.kappa_0))

            ply.sigma_k = np.matmul(ply.Qk, (ply.epsilon_k -
                                             ply.alpha_k * self.dT -
                                             ply.beta_k * self.M_bar))

    def __repr__(self):
        return "Number of plies: %s\n" \
               "t: %s\n" \
               "Layup: %s\n" \
               % (len(self),
                  self.t,
                  self.layup)

    def lamFromCSV(inputFile):
        """Determines laminate properties from input CSV file."""

        with open(inputFile, 'r') as csvLaminate:
            rawLines = csv.DictReader(csvLaminate)  # create dict from csv

            # sort by plyID - assumed order is from the bottom upward
            sortedLines = sorted(rawLines,
                                 key=lambda sortField:
                                 int(sortField['plyID']))

            L = Laminate()
            for ply in sortedLines:
                L.append(Lamina(int(ply['plyID']),
                                float(ply['thick']),
                                float(ply['theta']),
                                float(ply['E11']),
                                float(ply['E22']),
                                float(ply['nu12']),
                                float(ply['G12']),
                                float(ply['a11']),
                                float(ply['a22']),
                                float(ply['b11']),
                                float(ply['b22'])))<|MERGE_RESOLUTION|>--- conflicted
+++ resolved
@@ -1,340 +1,337 @@
-"""All mechanical and thermal properties assume that x- and y-axes are in the
-0- and 90-degree directions of the lamina, respectively. It is also assumed
-that lamina are generally orthotropic.
-
-See George Staab's 'Laminar Composites' for symbol conventions and
-relevant equations."""
-
-<<<<<<< HEAD
-# TODO: create functions to import Lamina and Laminate properties from Nastran
-# BDF
-# TODO: create function to calculate failure indices for Laminate
-=======
->>>>>>> 623f272a
-# TODO: Update Laminate.pop(), reverse(), and sort()
-
-import numpy as np
-import math
-import csv
-
-
-class Lamina:
-    """Individual lamina"""
-
-    def __init__(self,
-                 tk=0,
-                 theta=0,
-                 E11=0,
-                 E22=0,
-                 nu12=0,
-                 G12=0,
-                 a11=0,
-                 a22=0,
-                 b11=0,
-                 b22=0):
-        self.ID = 0
-        self.tk = tk
-        self.z = 0
-        self.theta = 0  # theta is assumed to be in degrees
-        self.E11 = E11
-        self.E22 = E22
-        self.nu12 = nu12
-        self.G12 = G12
-        self.alpha_k = np.array([[a11], [a22], [0]], dtype=float)
-        self.beta_k = np.array([[b11], [b22], [0]], dtype=float)
-
-        self.epsilon_k = np.array((3, 1))  # on-axis ply strains
-
-    @property
-    def theta_r(self):
-        """self.theta in radians"""
-
-        return math.radians(self.theta)
-
-    @theta_r.setter
-    def theta_r(self, new_theta_r):
-        """Corrects self.theta if self.theta_r is changed"""
-
-        self.theta = math.degrees(new_theta_r)
-
-    @property
-    def zk(self):
-        """The upper boundary of the lamina"""
-
-        return self.z + self.tk / 2
-
-    @zk.setter
-    def zk(self, new_zk):
-        """Corrects z if zk is changed"""
-
-        self.z = new_zk - self.tk / 2
-
-    @property
-    def zk1(self):
-        """The lower boundary of the lamina"""
-
-        return self.z - self.tk / 2
-
-    @zk1.setter
-    def zk1(self, new_zk1):
-        """Corrects z if zk1 is changed"""
-
-        self.z = new_zk1 + self.tk / 2
-
-    @property
-    def Qk(self):
-        """The on-axis reduced stiffness matrix of the lamina in the lamina
-        assuming plane stress only.
-
-        See Staab section 3.2.3.1, Eq 3.9"""
-
-        nu21 = self.nu12 * self.E22 / self.E11  # Staab Eq 3.2
-        q11 = self.E11 / (1 - self.nu12 * nu21)
-        q12 = self.nu12 * self.E22 / (1 - self.nu12 * nu21)
-        q22 = self.E22 / (1 - self.nu12 * nu21)
-        q66 = self.G12
-
-        return np.array([[q11, q12, 0],
-                         [q12, q22, 0],
-                         [0, 0, q66]])
-
-    @property
-    def Qk_bar(self):
-        """calculates the transformed reduced stiffness matrix of the lamina
-
-        See Staab section 3.2.2."""
-
-        return np.matmul(np.matmul(np.linalg.inv(self.T_s), self.Qk), self.T_e)
-
-    @property
-    def T_e(self):
-        """The strain transformation matrix of the lamina for a given theta
-
-        See Staab section 2.2.1, Eq 2.1"""
-
-        m = math.cos(self.theta_r)
-        n = math.sin(self.theta_r)
-
-        return np.array([[m**2, n**2, m*n],
-                         [n**2, m**2, -m*n],
-                         [-2*m*n, 2*m*n, m**2 - n**2]])
-
-    @property
-    def T_s(self):  # should always be equal to T_e
-        """The stress transformation matrix of the lamina for a given theta
-
-        See Staab section 2.3, Eq 2.3"""
-
-        m = math.cos(self.theta_r)
-        n = math.sin(self.theta_r)
-
-        return np.array([[m**2, n**2, 2*m*n],
-                         [n**2, m**2, -2*m*n],
-                         [-m*n, m*n, m**2 - n**2]])
-
-    @property
-    def Ak(self):
-        """Calculate the A matrix for the lamina within it's laminate"""
-
-        return self.Qk_bar * (self.zk - self.zk1)
-
-    @property
-    def Bk(self):
-        """Calculate the B matrix for the lamina within it's laminate"""
-
-        return (1 / 2) * self.Qk_bar * (self.zk**2 - self.zk1**2)
-
-    @property
-    def Dk(self):
-        """Calculate the D matrix for the lamina within it's laminate"""
-
-        return (1 / 3) * self.Qk_bar * (self.zk**3 - self.zk1**3)
-
-    @property
-    def isFullyDefined(self):
-        """Checks if lamina is fully defined with proper attribute data
-        types"""
-
-        if self.tk == 0 or math.isnan(self.tk):
-            raise TypeError("lamina.tk must be a non-zero number")
-        elif math.isnan(self.theta):
-            raise TypeError("lamina.theta must be a number (in degrees)")
-        elif self.E11 == 0 or math.isnan(self.E11):
-            raise TypeError("lamina.E11 must be a non-zero number")
-        elif self.E22 == 0 or math.isnan(self.E22):
-            raise TypeError("lamina.E22 must be a non-zero number")
-        elif (self.nu12 <= 0 or self.nu12 > 1) or math.isnan(self.nu12):
-            raise TypeError("""lamina.nu12 must be a non-zero number between
-                            zero and 1""")
-        elif self.G12 == 0 or math.isnan(self.G12):
-            raise TypeError("lamina.G12 must be a non-zero number")
-        else:
-            return True
-
-
-class Laminate(list):
-    """Laminate list object made up of multiple plies of lamina
-
-    Note that the stacking sequence is from the bottom of the laminate
-    moving upward."""
-
-    def __init__(self):
-        """Initialize with a list of Lamina objects"""
-
-        # preserve list __init__() and append with additional laminate
-        # properties
-        super().__init__()
-
-        # create A, B, and D matrices
-        self.A = np.zeros((3, 3))
-        self.B = np.zeros((3, 3))
-        self.D = np.zeros((3, 3))
-        self.t = 0
-        self.layup = []
-        self.N_M = np.zeros((3, 1))  # mechanical running loads
-        self.M_M = np.zeros((3, 1))  # mechanical running moments
-        self._N_T = np.zeros((3, 1))  # thermal running loads
-        self._M_T = np.zeros((3, 1))  # thermal running moments
-        self._N_H = np.zeros((3, 1))  # hygral running loads
-        self._M_H = np.zeros((3, 1))  # hygral running moments
-        self.epsilon_0 = np.zeros((3, 1))  # midplane strains
-        self.kappa_0 = np.zeros((3, 1))  # midplane curvatures
-        self.dT = 0  # temperature delta
-        self.M_bar = 0  # average moisture content
-
-        # determine laminate properties for non-empty Laminate object
-        if len(self) > 0:
-            self.__lamUpdate_()
-
-    def append(self, newPly):
-        """Extended list.append() to update laminate properties on addition of
-        new ply.
-
-        Note: added plies are assumed to be placed on TOP SURFACE
-        of existing laminate."""
-
-        # preserve list.append() and extend to update effective laminate
-        # properties when a new ply is added
-        super().append(newPly)
-        self.__lamUpdate_()
-
-    def remove(self, ply):
-        """Extended the list.remove() method to update the laminate when a
-        ply is removed"""
-
-        super().remove(ply)
-        self.__lamUpdate_()
-
-    def insert(self, ply):
-        """Extended list.insert() to update laminate when a ply is inserted"""
-
-        super().insert(ply)
-        self.__lamUpdate_()
-
-    def __lamUpdate_(self):
-        """Updates the ply and laminate attributes based on laminate stackup"""
-
-        # Checks to make sure all plies are fully defined Lamina objects
-        for ply in self:
-            if type(ply) != Lamina:
-                raise TypeError("Laminates may only contain Lamina objects")
-            elif ply.isFullyDefined:
-                pass
-
-        self.t = 0  # reset t
-        self.layup = []  # reset layup
-
-        for ply in self:
-            ply.ID += 1  # assign ply.ID
-            ply.z = self.t + ply.tk / 2  # calculate ply.z w.r.t bottom
-            self.t += ply.tk  # calculate laminate thickness
-            self.layup.append(ply.theta)  # add ply orientation to layup
-
-        # recalculate z with respect to the laminate mid-plane
-        for ply in self:
-            ply.z -= self.t / 2
-
-        # calculate A, B, and D matrices from individual ply matrix terms
-        for ply in self:
-            self.A += ply.Ak
-            self.B += ply.Bk
-            self.D += ply.Dk
-
-        # calculate intermediate star and prime matrices
-        A_star = np.linalg.inv(self.A)
-        B_star = np.matmul(self.A_star, self.B)
-        C_star = np.matmul(self.B, self.A_star)
-        D_star = self.D - np.matmul(np.matmul(self.B, np.matmul(self.A_star,
-                                                                self.B)))
-
-        A_prime = A_star - np.matmul(B_star, np.matmul(np.linalg.inv(D_star),
-                                                       C_star))
-        B_prime = np.matmul(B_star, np.linalg.inv(D_star))
-        C_prime = - np.matmul(np.linalg.inv(D_star), C_star)
-        D_prime = np.linalg.inv(D_star)
-
-        ABD_prime = np.r_[np.c_[A_prime, B_prime],
-                          np.c_[C_prime, D_prime]]
-
-        # calculate thermal and hygral loads
-        for ply in self:
-            self._N_T += np.matmul(ply.Qk_bar, ply.alpha_k) * self.dT * \
-                ply.tk  # See Staab Eq 6.25
-            self._M_T += np.matmul(ply.Qk_bar, ply.alpha_k) * self.dT * \
-                ply.tk * ply.z  # See Staab Eq 6.26
-            self._N_H += np.matmul(ply.Qk, ply.beta_k) * self.M_bar * \
-                ply.tk  # See Staab Eq 6.29
-            self._M_H += np.matmul(ply.Qk, ply.beta_k) * self.M_bar * \
-                ply.tk * ply.z  # See Staab Eq 6.30
-
-        # calculate total load (See Staab Eq 6.32)
-        _N_hat = self.N_M + self._N_T + self._N_H
-        _M_hat = self.M_M + self._M_T + self._M_H
-
-        # calculate laminate midplane strains (See Staab Eq 6.35)
-        self.epsilon_0, self.kappa_0 = np.vsplit(np.matmul(ABD_prime,
-                                                           np.vstack(_N_hat,
-                                                                     _M_hat,
-                                                                     2)))
-
-        # calculate on-axis ply strains and stresses (See Staab Eq 6.37-6.38)
-        for ply in self:
-            ply.epsilon_k = np.matmul(ply.T_e, (self.epsilon_0 + self.z *
-                                                self.kappa_0))
-
-            ply.sigma_k = np.matmul(ply.Qk, (ply.epsilon_k -
-                                             ply.alpha_k * self.dT -
-                                             ply.beta_k * self.M_bar))
-
-    def __repr__(self):
-        return "Number of plies: %s\n" \
-               "t: %s\n" \
-               "Layup: %s\n" \
-               % (len(self),
-                  self.t,
-                  self.layup)
-
-    def lamFromCSV(inputFile):
-        """Determines laminate properties from input CSV file."""
-
-        with open(inputFile, 'r') as csvLaminate:
-            rawLines = csv.DictReader(csvLaminate)  # create dict from csv
-
-            # sort by plyID - assumed order is from the bottom upward
-            sortedLines = sorted(rawLines,
-                                 key=lambda sortField:
-                                 int(sortField['plyID']))
-
-            L = Laminate()
-            for ply in sortedLines:
-                L.append(Lamina(int(ply['plyID']),
-                                float(ply['thick']),
-                                float(ply['theta']),
-                                float(ply['E11']),
-                                float(ply['E22']),
-                                float(ply['nu12']),
-                                float(ply['G12']),
-                                float(ply['a11']),
-                                float(ply['a22']),
-                                float(ply['b11']),
-                                float(ply['b22'])))+"""All mechanical and thermal properties assume that x- and y-axes are in the
+0- and 90-degree directions of the lamina, respectively. It is also assumed
+that lamina are generally orthotropic.
+
+See George Staab's 'Laminar Composites' for symbol conventions and
+relevant equations."""
+
+# TODO: create functions to import Lamina and Laminate properties from Nastran
+# BDF
+# TODO: create function to calculate failure indices for Laminate
+# TODO: Update Laminate.pop(), reverse(), and sort()
+
+import numpy as np
+import math
+import csv
+
+
+class Lamina:
+    """Individual lamina"""
+
+    def __init__(self,
+                 tk=0,
+                 theta=0,
+                 E11=0,
+                 E22=0,
+                 nu12=0,
+                 G12=0,
+                 a11=0,
+                 a22=0,
+                 b11=0,
+                 b22=0):
+        self.ID = 0
+        self.tk = tk
+        self.z = 0
+        self.theta = 0  # theta is assumed to be in degrees
+        self.E11 = E11
+        self.E22 = E22
+        self.nu12 = nu12
+        self.G12 = G12
+        self.alpha_k = np.array([[a11], [a22], [0]], dtype=float)
+        self.beta_k = np.array([[b11], [b22], [0]], dtype=float)
+
+        self.epsilon_k = np.array((3, 1))  # on-axis ply strains
+
+    @property
+    def theta_r(self):
+        """self.theta in radians"""
+
+        return math.radians(self.theta)
+
+    @theta_r.setter
+    def theta_r(self, new_theta_r):
+        """Corrects self.theta if self.theta_r is changed"""
+
+        self.theta = math.degrees(new_theta_r)
+
+    @property
+    def zk(self):
+        """The upper boundary of the lamina"""
+
+        return self.z + self.tk / 2
+
+    @zk.setter
+    def zk(self, new_zk):
+        """Corrects z if zk is changed"""
+
+        self.z = new_zk - self.tk / 2
+
+    @property
+    def zk1(self):
+        """The lower boundary of the lamina"""
+
+        return self.z - self.tk / 2
+
+    @zk1.setter
+    def zk1(self, new_zk1):
+        """Corrects z if zk1 is changed"""
+
+        self.z = new_zk1 + self.tk / 2
+
+    @property
+    def Qk(self):
+        """The on-axis reduced stiffness matrix of the lamina in the lamina
+        assuming plane stress only.
+
+        See Staab section 3.2.3.1, Eq 3.9"""
+
+        nu21 = self.nu12 * self.E22 / self.E11  # Staab Eq 3.2
+        q11 = self.E11 / (1 - self.nu12 * nu21)
+        q12 = self.nu12 * self.E22 / (1 - self.nu12 * nu21)
+        q22 = self.E22 / (1 - self.nu12 * nu21)
+        q66 = self.G12
+
+        return np.array([[q11, q12, 0],
+                         [q12, q22, 0],
+                         [0, 0, q66]])
+
+    @property
+    def Qk_bar(self):
+        """calculates the transformed reduced stiffness matrix of the lamina
+
+        See Staab section 3.2.2."""
+
+        return np.matmul(np.matmul(np.linalg.inv(self.T_s), self.Qk), self.T_e)
+
+    @property
+    def T_e(self):
+        """The strain transformation matrix of the lamina for a given theta
+
+        See Staab section 2.2.1, Eq 2.1"""
+
+        m = math.cos(self.theta_r)
+        n = math.sin(self.theta_r)
+
+        return np.array([[m**2, n**2, m*n],
+                         [n**2, m**2, -m*n],
+                         [-2*m*n, 2*m*n, m**2 - n**2]])
+
+    @property
+    def T_s(self):  # should always be equal to T_e
+        """The stress transformation matrix of the lamina for a given theta
+
+        See Staab section 2.3, Eq 2.3"""
+
+        m = math.cos(self.theta_r)
+        n = math.sin(self.theta_r)
+
+        return np.array([[m**2, n**2, 2*m*n],
+                         [n**2, m**2, -2*m*n],
+                         [-m*n, m*n, m**2 - n**2]])
+
+    @property
+    def Ak(self):
+        """Calculate the A matrix for the lamina within it's laminate"""
+
+        return self.Qk_bar * (self.zk - self.zk1)
+
+    @property
+    def Bk(self):
+        """Calculate the B matrix for the lamina within it's laminate"""
+
+        return (1 / 2) * self.Qk_bar * (self.zk**2 - self.zk1**2)
+
+    @property
+    def Dk(self):
+        """Calculate the D matrix for the lamina within it's laminate"""
+
+        return (1 / 3) * self.Qk_bar * (self.zk**3 - self.zk1**3)
+
+    @property
+    def isFullyDefined(self):
+        """Checks if lamina is fully defined with proper attribute data
+        types"""
+
+        if self.tk == 0 or math.isnan(self.tk):
+            raise TypeError("lamina.tk must be a non-zero number")
+        elif math.isnan(self.theta):
+            raise TypeError("lamina.theta must be a number (in degrees)")
+        elif self.E11 == 0 or math.isnan(self.E11):
+            raise TypeError("lamina.E11 must be a non-zero number")
+        elif self.E22 == 0 or math.isnan(self.E22):
+            raise TypeError("lamina.E22 must be a non-zero number")
+        elif (self.nu12 <= 0 or self.nu12 > 1) or math.isnan(self.nu12):
+            raise TypeError("""lamina.nu12 must be a non-zero number between
+                            zero and 1""")
+        elif self.G12 == 0 or math.isnan(self.G12):
+            raise TypeError("lamina.G12 must be a non-zero number")
+        else:
+            return True
+
+
+class Laminate(list):
+    """Laminate list object made up of multiple plies of lamina
+
+    Note that the stacking sequence is from the bottom of the laminate
+    moving upward."""
+
+    def __init__(self):
+        """Initialize with a list of Lamina objects"""
+
+        # preserve list __init__() and append with additional laminate
+        # properties
+        super().__init__()
+
+        # create A, B, and D matrices
+        self.A = np.zeros((3, 3))
+        self.B = np.zeros((3, 3))
+        self.D = np.zeros((3, 3))
+        self.t = 0
+        self.layup = []
+        self.N_M = np.zeros((3, 1))  # mechanical running loads
+        self.M_M = np.zeros((3, 1))  # mechanical running moments
+        self._N_T = np.zeros((3, 1))  # thermal running loads
+        self._M_T = np.zeros((3, 1))  # thermal running moments
+        self._N_H = np.zeros((3, 1))  # hygral running loads
+        self._M_H = np.zeros((3, 1))  # hygral running moments
+        self.epsilon_0 = np.zeros((3, 1))  # midplane strains
+        self.kappa_0 = np.zeros((3, 1))  # midplane curvatures
+        self.dT = 0  # temperature delta
+        self.M_bar = 0  # average moisture content
+
+        # determine laminate properties for non-empty Laminate object
+        if len(self) > 0:
+            self.__lamUpdate_()
+
+    def append(self, newPly):
+        """Extended list.append() to update laminate properties on addition of
+        new ply.
+
+        Note: added plies are assumed to be placed on TOP SURFACE
+        of existing laminate."""
+
+        # preserve list.append() and extend to update effective laminate
+        # properties when a new ply is added
+        super().append(newPly)
+        self.__lamUpdate_()
+
+    def remove(self, ply):
+        """Extended the list.remove() method to update the laminate when a
+        ply is removed"""
+
+        super().remove(ply)
+        self.__lamUpdate_()
+
+    def insert(self, ply):
+        """Extended list.insert() to update laminate when a ply is inserted"""
+
+        super().insert(ply)
+        self.__lamUpdate_()
+
+    def __lamUpdate_(self):
+        """Updates the ply and laminate attributes based on laminate stackup"""
+
+        # Checks to make sure all plies are fully defined Lamina objects
+        for ply in self:
+            if type(ply) != Lamina:
+                raise TypeError("Laminates may only contain Lamina objects")
+            elif ply.isFullyDefined:
+                pass
+
+        self.t = 0  # reset t
+        self.layup = []  # reset layup
+
+        for ply in self:
+            ply.ID += 1  # assign ply.ID
+            ply.z = self.t + ply.tk / 2  # calculate ply.z w.r.t bottom
+            self.t += ply.tk  # calculate laminate thickness
+            self.layup.append(ply.theta)  # add ply orientation to layup
+
+        # recalculate z with respect to the laminate mid-plane
+        for ply in self:
+            ply.z -= self.t / 2
+
+        # calculate A, B, and D matrices from individual ply matrix terms
+        for ply in self:
+            self.A += ply.Ak
+            self.B += ply.Bk
+            self.D += ply.Dk
+
+        # calculate intermediate star and prime matrices
+        A_star = np.linalg.inv(self.A)
+        B_star = np.matmul(self.A_star, self.B)
+        C_star = np.matmul(self.B, self.A_star)
+        D_star = self.D - np.matmul(np.matmul(self.B, np.matmul(self.A_star,
+                                                                self.B)))
+
+        A_prime = A_star - np.matmul(B_star, np.matmul(np.linalg.inv(D_star),
+                                                       C_star))
+        B_prime = np.matmul(B_star, np.linalg.inv(D_star))
+        C_prime = - np.matmul(np.linalg.inv(D_star), C_star)
+        D_prime = np.linalg.inv(D_star)
+
+        ABD_prime = np.r_[np.c_[A_prime, B_prime],
+                          np.c_[C_prime, D_prime]]
+
+        # calculate thermal and hygral loads
+        for ply in self:
+            self._N_T += np.matmul(ply.Qk_bar, ply.alpha_k) * self.dT * \
+                ply.tk  # See Staab Eq 6.25
+            self._M_T += np.matmul(ply.Qk_bar, ply.alpha_k) * self.dT * \
+                ply.tk * ply.z  # See Staab Eq 6.26
+            self._N_H += np.matmul(ply.Qk, ply.beta_k) * self.M_bar * \
+                ply.tk  # See Staab Eq 6.29
+            self._M_H += np.matmul(ply.Qk, ply.beta_k) * self.M_bar * \
+                ply.tk * ply.z  # See Staab Eq 6.30
+
+        # calculate total load (See Staab Eq 6.32)
+        _N_hat = self.N_M + self._N_T + self._N_H
+        _M_hat = self.M_M + self._M_T + self._M_H
+
+        # calculate laminate midplane strains (See Staab Eq 6.35)
+        self.epsilon_0, self.kappa_0 = np.vsplit(np.matmul(ABD_prime,
+                                                           np.vstack(_N_hat,
+                                                                     _M_hat,
+                                                                     2)))
+
+        # calculate on-axis ply strains and stresses (See Staab Eq 6.37-6.38)
+        for ply in self:
+            ply.epsilon_k = np.matmul(ply.T_e, (self.epsilon_0 + self.z *
+                                                self.kappa_0))
+
+            ply.sigma_k = np.matmul(ply.Qk, (ply.epsilon_k -
+                                             ply.alpha_k * self.dT -
+                                             ply.beta_k * self.M_bar))
+
+    def __repr__(self):
+        return "Number of plies: %s\n" \
+               "t: %s\n" \
+               "Layup: %s\n" \
+               % (len(self),
+                  self.t,
+                  self.layup)
+
+    def lamFromCSV(inputFile):
+        """Determines laminate properties from input CSV file."""
+
+        with open(inputFile, 'r') as csvLaminate:
+            rawLines = csv.DictReader(csvLaminate)  # create dict from csv
+
+            # sort by plyID - assumed order is from the bottom upward
+            sortedLines = sorted(rawLines,
+                                 key=lambda sortField:
+                                 int(sortField['plyID']))
+
+            L = Laminate()
+            for ply in sortedLines:
+                L.append(Lamina(int(ply['plyID']),
+                                float(ply['thick']),
+                                float(ply['theta']),
+                                float(ply['E11']),
+                                float(ply['E22']),
+                                float(ply['nu12']),
+                                float(ply['G12']),
+                                float(ply['a11']),
+                                float(ply['a22']),
+                                float(ply['b11']),
+                                float(ply['b22'])))